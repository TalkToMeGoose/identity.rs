// Copyright 2020-2021 IOTA Stiftung
// SPDX-License-Identifier: Apache-2.0

use async_trait::async_trait;
use identity_did::did::CoreDID;
use identity_did::error::Error;
use identity_did::error::Result;
use identity_did::resolution::DocumentMetadata;
use identity_did::resolution::InputMetadata;
use identity_did::resolution::MetaDocument;
use identity_did::resolution::ResolverMethod;

use crate::did::IotaDID;
use crate::document::ResolvedIotaDocument;
use crate::tangle::Client;
use crate::tangle::ClientMap;
use crate::tangle::TangleResolve;

#[async_trait(?Send)]
impl ResolverMethod for Client {
  fn is_supported(&self, did: &CoreDID) -> bool {
    IotaDID::check_validity(did).is_ok()
  }

  async fn read(&self, did: &CoreDID, _input: InputMetadata) -> Result<Option<MetaDocument>> {
    let resolved: ResolvedIotaDocument = IotaDID::try_from_borrowed(did)
      .map_err(|_| Error::MissingResolutionDID)
      .map(|did| self.resolve(did))?
      .await
      .map_err(|_| Error::MissingResolutionDocument)?;

    let mut metadata: DocumentMetadata = DocumentMetadata::new();
    metadata.created = Some(resolved.document.metadata.created);
    metadata.updated = Some(resolved.document.metadata.updated);

    Ok(Some(MetaDocument {
<<<<<<< HEAD
      data: document.serde_into().map_err(|_| Error::InvalidSerialization)?,
      meta,
=======
      data: resolved.document.into(),
      meta: metadata,
>>>>>>> 3d5e2ec4
    }))
  }
}

#[async_trait(?Send)]
impl ResolverMethod for ClientMap {
  fn is_supported(&self, did: &CoreDID) -> bool {
    IotaDID::check_validity(did).is_ok()
  }

  async fn read(&self, did: &CoreDID, input: InputMetadata) -> Result<Option<MetaDocument>> {
    let iota_did: &IotaDID = IotaDID::try_from_borrowed(did).map_err(|_| Error::MissingResolutionDID)?;
    let network = iota_did.network().map_err(|_| Error::MissingResolutionDID)?;

    self
      .client(network)
      .await
      .map_err(|_| Error::MissingResolutionDocument)?
      .read(did, input)
      .await
  }
}<|MERGE_RESOLUTION|>--- conflicted
+++ resolved
@@ -34,13 +34,8 @@
     metadata.updated = Some(resolved.document.metadata.updated);
 
     Ok(Some(MetaDocument {
-<<<<<<< HEAD
-      data: document.serde_into().map_err(|_| Error::InvalidSerialization)?,
-      meta,
-=======
       data: resolved.document.into(),
       meta: metadata,
->>>>>>> 3d5e2ec4
     }))
   }
 }
