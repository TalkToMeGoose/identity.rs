--- conflicted
+++ resolved
@@ -5,17 +5,13 @@
   # "identity-comm",
   "identity-account",
   "identity-account-storage",
+  "identity-actor",
   "identity-core",
   "identity-credential",
   "identity-did",
   "identity-diff",
   "identity-iota",
-<<<<<<< HEAD
-  "identity-actor",
-=======
   "identity-iota-core",
-
->>>>>>> 71314073
   "examples",
 ]
 
